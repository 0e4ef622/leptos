use std::{cell::RefCell, rc::Rc};

use crate::use_route;
use leptos::*;

/// Displays the child route nested in a parent route, allowing you to control exactly where
/// that child route is displayed. Renders nothing if there is no nested child.

#[component]
pub fn Outlet(cx: Scope) -> impl IntoView {
    let route = use_route(cx);
    let is_showing = Rc::new(RefCell::new(None));
    let (outlet, set_outlet) = create_signal(cx, None);
    create_effect(cx, move |_| {
        let is_showing_val = { is_showing.borrow().clone() };
<<<<<<< HEAD
=======
        let child = route.child();
>>>>>>> a68d276c
        match (route.child(), &is_showing_val) {
            (None, _) => {
                set_outlet.set(None);
            }
<<<<<<< HEAD
            (Some(child), Some(_))
=======
            (Some(child), Some(path))
>>>>>>> a68d276c
                if Some(child.original_path().to_string()) == is_showing_val =>
            {
                // do nothing: we don't need to rerender the component, because it's the same
            }
            (Some(child), _) => {
                *is_showing.borrow_mut() = Some(child.original_path().to_string());
                provide_context(child.cx(), child.clone());
<<<<<<< HEAD
                set_outlet.set(Some(child.outlet().into_view(cx)))
            }
        }
    });

    move || outlet.get()
=======
                set_outlet.set(Some(child.outlet().into_child(cx)))
            }
        }
    });
    (move || outlet.get()).into_child(cx)
>>>>>>> a68d276c
}<|MERGE_RESOLUTION|>--- conflicted
+++ resolved
@@ -1,3 +1,5 @@
+use std::{cell::RefCell, rc::Rc};
+
 use std::{cell::RefCell, rc::Rc};
 
 use crate::use_route;
@@ -13,19 +15,11 @@
     let (outlet, set_outlet) = create_signal(cx, None);
     create_effect(cx, move |_| {
         let is_showing_val = { is_showing.borrow().clone() };
-<<<<<<< HEAD
-=======
-        let child = route.child();
->>>>>>> a68d276c
         match (route.child(), &is_showing_val) {
             (None, _) => {
                 set_outlet.set(None);
             }
-<<<<<<< HEAD
             (Some(child), Some(_))
-=======
-            (Some(child), Some(path))
->>>>>>> a68d276c
                 if Some(child.original_path().to_string()) == is_showing_val =>
             {
                 // do nothing: we don't need to rerender the component, because it's the same
@@ -33,18 +27,10 @@
             (Some(child), _) => {
                 *is_showing.borrow_mut() = Some(child.original_path().to_string());
                 provide_context(child.cx(), child.clone());
-<<<<<<< HEAD
                 set_outlet.set(Some(child.outlet().into_view(cx)))
             }
         }
     });
 
     move || outlet.get()
-=======
-                set_outlet.set(Some(child.outlet().into_child(cx)))
-            }
-        }
-    });
-    (move || outlet.get()).into_child(cx)
->>>>>>> a68d276c
 }