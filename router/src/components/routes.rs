--- conflicted
+++ resolved
@@ -123,11 +123,8 @@
 
     let is_complete = Rc::new(Cell::new(true));
     let animation_and_route = create_memo(cx, {
-<<<<<<< HEAD
-        let branches = branches.clone();
         let is_complete = Rc::clone(&is_complete);
-=======
->>>>>>> d3a577c3
+
         move |prev: Option<&(AnimationState, String)>| {
             let animation_state = animation_state.get();
             let next_route = next_route.get();
