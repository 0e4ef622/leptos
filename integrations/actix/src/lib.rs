use actix_web::{http::header::HeaderMap, web::Bytes, *};
use futures::{StreamExt}; 

use http::StatusCode;
use leptos::*;
use leptos_meta::*;
use leptos_router::*;
use std::sync::Arc;
use tokio::sync::RwLock;

/// This struct lets you define headers and override the status of the Response from an Element or a Server Function
/// Typically contained inside of a ResponseOptions. Setting this is useful for cookies and custom responses.
#[derive(Debug, Clone, Default)]
pub struct ResponseParts {
    pub headers: HeaderMap,
    pub status: Option<StatusCode>,
}

/// Adding this Struct to your Scope inside of a Server Fn or Elements will allow you to override details of the Response
/// like StatusCode and add Headers/Cookies. Because Elements and Server Fns are lower in the tree than the Response generation
/// code, it needs to be wrapped in an `Arc<RwLock<>>` so that it can be surfaced
#[derive(Debug, Clone, Default)]
pub struct ResponseOptions(pub Arc<RwLock<ResponseParts>>);

impl ResponseOptions {
    /// A less boilerplatey way to overwrite the contents of `ResponseOptions` with a new `ResponseParts`
    pub async fn overwrite(&self, parts: ResponseParts) {
        let mut writable = self.0.write().await;
        *writable = parts
    }
}

/// An Actix [Route](actix_web::Route) that listens for a `POST` request with
/// Leptos server function arguments in the body, runs the server function if found,
/// and returns the resulting [HttpResponse].
///
/// This provides the [HttpRequest] to the server [Scope](leptos::Scope).
///
/// This can then be set up at an appropriate route in your application:
///
/// ```
/// use actix_web::*;
///
/// fn register_server_functions() {
///   // call ServerFn::register() for each of the server functions you've defined
/// }
///
/// # if false { // don't actually try to run a server in a doctest...
/// #[actix_web::main]
/// async fn main() -> std::io::Result<()> {
///     // make sure you actually register your server functions
///     register_server_functions();
///
///     HttpServer::new(|| {
///         App::new()
///             // "/api" should match the prefix, if any, declared when defining server functions
///             // {tail:.*} passes the remainder of the URL as the server function name
///             .route("/api/{tail:.*}", leptos_actix::handle_server_fns())
///     })
///     .bind(("127.0.0.1", 8080))?
///     .run()
///     .await
/// }
/// # }
/// ```
pub fn handle_server_fns() -> Route {
    web::post().to(
        |req: HttpRequest, params: web::Path<String>, body: web::Bytes| async move {
            {
                let path = params.into_inner();
                let accept_header = req
                    .headers()
                    .get("Accept")
                    .and_then(|value| value.to_str().ok());

                if let Some(server_fn) = server_fn_by_path(path.as_str()) {
                    let body: &[u8] = &body;

                    let runtime = create_runtime();
                    let (cx, disposer) = raw_scope_and_disposer(runtime);
                    let res_options = ResponseOptions::default();

                    // provide HttpRequest as context in server scope
                    provide_context(cx, req.clone());
                    provide_context(cx, res_options.clone());

                    match server_fn(cx, body).await {
                        Ok(serialized) => {
                            let res_options = use_context::<ResponseOptions>(cx).unwrap();

                            // clean up the scope, which we only needed to run the server fn
                            disposer.dispose();
                            runtime.dispose();

                            let mut res: HttpResponseBuilder;
                            let mut res_parts = res_options.0.write().await;
                         
                            if accept_header == Some("application/json")
                                || accept_header == Some("application/x-www-form-urlencoded")
                                || accept_header == Some("application/cbor")
                            {
                                res = HttpResponse::Ok();
                            }
                            // otherwise, it's probably a <form> submit or something: redirect back to the referrer
                            else {
                                let referer = req
                                    .headers()
                                    .get("Referer")
                                    .and_then(|value| value.to_str().ok())
                                    .unwrap_or("/");
                                res = HttpResponse::SeeOther();
                                res.insert_header(("Location", referer))
                                    .content_type("application/json");
                            };
                            // Override StatusCode if it was set in a Resource or Element
                            if let Some(status) = res_parts.status {
                                res.status(status);
                            }

                            // Use provided ResponseParts headers if they exist
                            let _count = res_parts
                                .headers
                                .drain()
                                .map(|(k, v)| {
                                    if let Some(k) = k {
                                        res.append_header((k, v));
                                    }
                                })
                                .count();

                            match serialized {
                                Payload::Binary(data) => {
                                    res.content_type("application/cbor");
                                    res.body(Bytes::from(data))
                                }
                                Payload::Url(data) => {
                                    res.content_type("application/x-www-form-urlencoded");
                                    res.body(data)
                                }
                                Payload::Json(data) => {
                                    res.content_type("application/json");
                                    res.body(data)
                                }
                            }
                        }
                        Err(e) => HttpResponse::InternalServerError().body(e.to_string()),
                    }
                } else {
                    HttpResponse::BadRequest()
                        .body(format!("Could not find a server function at that route."))
                }
            }
        },
    )
}

/// Returns an Actix [Route](actix_web::Route) that listens for a `GET` request and tries
/// to route it using [leptos_router], serving an HTML stream of your application.
///
/// The provides a [MetaContext] and a [RouterIntegrationContext] to app’s context before
/// rendering it, and includes any meta tags injected using [leptos_meta].
///
/// The HTML stream is rendered using [render_to_stream], and includes everything described in
/// the documentation for that function.
///
/// This can then be set up at an appropriate route in your application:
/// ```
/// use actix_web::{HttpServer, App};
/// use leptos::*;
/// use std::{env,net::SocketAddr};
///
/// #[component]
/// fn MyApp(cx: Scope) -> impl IntoView {
///   view! { cx, <main>"Hello, world!"</main> }
/// }
///
/// # if false { // don't actually try to run a server in a doctest...
/// #[actix_web::main]
/// async fn main() -> std::io::Result<()> {
///     let conf = get_configuration(Some("Cargo.toml")).await.unwrap();
///     let addr = conf.leptos_options.site_address.clone();
///     HttpServer::new(move || {
///         let leptos_options = &conf.leptos_options;
///     
///         App::new()
///             // {tail:.*} passes the remainder of the URL as the route
///             // the actual routing will be handled by `leptos_router`
///             .route("/{tail:.*}", leptos_actix::render_app_to_stream(leptos_options.to_owned(), |cx| view! { cx, <MyApp/> }))
///     })
///     .bind(&addr)?
///     .run()
///     .await
/// }
/// # }
/// ```
<<<<<<< HEAD
pub fn render_app_to_stream(
    options: LeptosOptions,
    app_fn: impl Fn(leptos::Scope) -> Element + Clone + 'static,
) -> Route {
=======
pub fn render_app_to_stream<IV>(
    options: RenderOptions,
    app_fn: impl Fn(leptos::Scope) -> IV + Clone + 'static,
) -> Route
where IV: IntoView
{
>>>>>>> e595d35c
    web::get().to(move |req: HttpRequest| {
        let options = options.clone();
        let app_fn = app_fn.clone();
        let res_options = ResponseOptions::default();
        let res_options_default = res_options.clone();
        async move {
            let path = req.path();

            let query = req.query_string();
            let path = if query.is_empty() {
                "http://leptos".to_string() + path
            } else {
                "http://leptos".to_string() + path + "?" + query
            };

            let app = {
                let app_fn = app_fn.clone();
                move |cx| {
                    let integration = ServerIntegration { path: path.clone() };
                    provide_context(cx, RouterIntegrationContext::new(integration));
                    provide_context(cx, MetaContext::new());
                    provide_context(cx, res_options_default.clone());
                    provide_context(cx, req.clone());

                    (app_fn)(cx).into_view(cx)
                }
            };

                let site_root = &options.site_root;

                // Because wasm-pack adds _bg to the end of the WASM filename, and we want to mantain compatibility with it's default options
                // we add _bg to the wasm files if cargo-leptos doesn't set the env var OUTPUT_NAME
                // Otherwise we need to add _bg because wasm_pack always does. This is not the same as options.output_name, which is set regardless
                let output_name = &options.output_name;
                let mut wasm_output_name = output_name.clone();
                if std::env::var("OUTPUT_NAME").is_err() {
                    wasm_output_name.push_str("_bg");
                }

                let site_ip = &options.site_address.ip().to_string();
                let reload_port = options.reload_port;
             
                let leptos_autoreload = match std::env::var("LEPTOS_WATCH").is_ok() {
                    true => format!(
                        r#"
                        <script crossorigin="">(function () {{
                            var ws = new WebSocket('ws://{site_ip}:{reload_port}/live_reload');
                            ws.onmessage = (ev) => {{
                                let msg = JSON.parse(event.data);
                                if (msg.all) window.location.reload();
                                if (msg.css) {{
                                    const link = document.querySelector("link#leptos");
                                    if (link) {{
                                        let href = link.getAttribute('href').split('?')[0];
                                        let newHref = href + '?version=' + new Date().getMilliseconds();
                                        link.setAttribute('href', newHref);
                                    }} else {{
                                        console.warn("Could not find link#leptos");
                                    }}
                                }};
                            }};
                            ws.onclose = () => console.warn('Live-reload stopped. Manual reload necessary.');
                        }})()
                        </script>
                        "#
                    ),
                    false => "".to_string(),
                };

                let head = format!(
                    r#"<!DOCTYPE html>
                    <html lang="en">
                        <head>
                            <meta charset="utf-8"/>
                            <meta name="viewport" content="width=device-width, initial-scale=1"/>
                            <link rel="modulepreload" href="{site_root}/{output_name}.js">
                            <link rel="preload" href="{site_root}/{wasm_output_name}.wasm" as="fetch" type="application/wasm" crossorigin="">
                            <script type="module">import init, {{ hydrate }} from '{site_root}/{output_name}.js'; init('{site_root}/{wasm_output_name}.wasm').then(hydrate);</script>
                            {leptos_autoreload}
                            "#
                );
                let tail = "</body></html>";

            let (stream, runtime, _) = render_to_stream_with_prefix_undisposed(
                app,
                move |cx| {
                    let head = use_context::<MetaContext>(cx)
                        .map(|meta| meta.dehydrate())
                        .unwrap_or_default();
                    format!("{head}</head><body>").into()
                });

            let mut stream = Box::pin(futures::stream::once(async move { head.clone() }) 
                .chain(stream)
                .chain(futures::stream::once(async move {
                    runtime.dispose();
                    tail.to_string()
                }))
                .map(|html| Ok(web::Bytes::from(html)) as Result<web::Bytes>));

            // Get the first, second, and third chunks in the stream, which renders the app shell, and thus allows Resources to run
            let first_chunk = stream.next().await;
            let second_chunk = stream.next().await;
            let third_chunk = stream.next().await;

            let res_options = res_options.0.read().await;

            let (status, mut headers) = (res_options.status.clone(), res_options.headers.clone());
            let status = status.unwrap_or_default();
            
            let complete_stream =
            futures::stream::iter([first_chunk.unwrap(), second_chunk.unwrap(), third_chunk.unwrap()])
                .chain(stream);
            let mut res = HttpResponse::Ok().content_type("text/html").streaming(
                complete_stream
            );
            // Add headers manipulated in the response
            for (key, value) in headers.drain(){
                if let Some(key) = key{
                res.headers_mut().append(key, value);
                }
            };
            // Set status to what is returned in the function
            let res_status = res.status_mut();
            *res_status = status;
            // Return the response
            res

        }
    })
}<|MERGE_RESOLUTION|>--- conflicted
+++ resolved
@@ -193,19 +193,12 @@
 /// }
 /// # }
 /// ```
-<<<<<<< HEAD
-pub fn render_app_to_stream(
+pub fn render_app_to_stream<IV>(
     options: LeptosOptions,
-    app_fn: impl Fn(leptos::Scope) -> Element + Clone + 'static,
-) -> Route {
-=======
-pub fn render_app_to_stream<IV>(
-    options: RenderOptions,
     app_fn: impl Fn(leptos::Scope) -> IV + Clone + 'static,
 ) -> Route
 where IV: IntoView
 {
->>>>>>> e595d35c
     web::get().to(move |req: HttpRequest| {
         let options = options.clone();
         let app_fn = app_fn.clone();
